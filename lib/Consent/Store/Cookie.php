--- conflicted
+++ resolved
@@ -334,22 +334,16 @@
      */
     private function setConsentCookie(string $name, ?string $value): bool
     {
-<<<<<<< HEAD
-=======
         $globalConfig = Configuration::getInstance();
         $httpUtils = new Utils\HTTP();
->>>>>>> 8939675a
+
         $params = [
             'lifetime' => $this->lifetime,
             'path' => $this->path,
             'domain' => $this->domain,
             'httponly' => true,
-<<<<<<< HEAD
-            'secure' => $this->secure,
+            'secure' => $httpUtils->isHTTPS(),
             'samesite' => $this->samesite,
-=======
-            'secure' => $httpUtils->isHTTPS(),
->>>>>>> 8939675a
         ];
 
         try {
