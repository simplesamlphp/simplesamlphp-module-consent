---

name: CI

on:  # yamllint disable-line rule:truthy
  push:
    branches: ['**']
    paths-ignore:
      - '**.md'
  pull_request:
    branches: [master, release-*]
    paths-ignore:
      - '**.md'
  workflow_dispatch:

jobs:
  phplinter:
    name: 'PHP-Linter'
    strategy:
      fail-fast: false
      matrix:
        php-version: ['8.1', '8.2', '8.3', '8.4']

    uses: simplesamlphp/simplesamlphp-test-framework/.github/workflows/reusable_phplinter.yml@v1.9.2
    with:
      php-version: ${{ matrix.php-version }}

  linter:
    name: 'Linter'
    strategy:
      fail-fast: false

<<<<<<< HEAD
    uses: simplesamlphp/simplesamlphp-test-framework/.github/workflows/reusable_linter.yml@v1.9.2
    with:
      enable_eslinter: false
      enable_jsonlinter: true
      enable_stylelinter: true
      enable_yamllinter: true
=======
    steps:
      - uses: actions/checkout@v5
        with:
          fetch-depth: 0

      - name: Lint Code Base
        uses: super-linter/super-linter/slim@v8
        env:
          SAVE_SUPER_LINTER_OUTPUT: false
          GITHUB_TOKEN: ${{ secrets.GITHUB_TOKEN }}
          LINTER_RULES_PATH: 'tools/linters'
          LOG_LEVEL: NOTICE
          VALIDATE_ALL_CODEBASE: true
          VALIDATE_CSS: true
          VALIDATE_JAVASCRIPT_ES: true
          VALIDATE_JSON: true
          VALIDATE_PHP_BUILTIN: true
          VALIDATE_YAML: true
          VALIDATE_XML: true
          VALIDATE_GITHUB_ACTIONS: true
>>>>>>> 3062fd49

  unit-tests-linux:
    name: "Unit tests, PHP ${{ matrix.php-versions }}, ${{ matrix.operating-system }}"
    runs-on: ${{ matrix.operating-system }}
    needs: [phplinter, linter]

    strategy:
      fail-fast: false
      matrix:
        operating-system: [ubuntu-latest]
        php-versions: ['8.1', '8.2', '8.3', '8.4']

    steps:
      - name: Setup PHP, with composer and extensions
        # https://github.com/shivammathur/setup-php
        uses: shivammathur/setup-php@v2
        with:
          php-version: ${{ matrix.php-versions }}
          extensions: ctype, date, dom, fileinfo, filter, hash, intl, mbstring, openssl, pcre, posix, spl, xml
          tools: composer
          ini-values: error_reporting=E_ALL
          coverage: pcov

      - name: Setup problem matchers for PHP
        run: echo "::add-matcher::${{ runner.tool_cache }}/php.json"

<<<<<<< HEAD
      - name: Setup problem matchers for PHPUnit
        run: echo "::add-matcher::${{ runner.tool_cache }}/phpunit.json"

      - name: Set git to use LF
        run: |
          git config --global core.autocrlf false
          git config --global core.eol lf

      - uses: actions/checkout@v4
=======
      - uses: actions/checkout@v5
>>>>>>> 3062fd49

      - name: Get composer cache directory
        run: echo COMPOSER_CACHE="$(composer config cache-files-dir)" >> "$GITHUB_ENV"

      - name: Cache composer dependencies
        uses: actions/cache@v4
        with:
          path: $COMPOSER_CACHE
          key: ${{ runner.os }}-composer-${{ hashFiles('**/composer.lock') }}
          restore-keys: ${{ runner.os }}-composer-

      - name: Install Composer dependencies
        run: composer install --no-progress --prefer-dist --optimize-autoloader

      - name: Run unit tests with coverage
        if: ${{ matrix.php-versions == '8.4' }}
        run: vendor/bin/phpunit

      - name: Run unit tests (no coverage)
        if: ${{ matrix.php-versions != '8.4' }}
        run: vendor/bin/phpunit --no-coverage

      - name: Save coverage data
        if: ${{ matrix.php-versions == '8.4' }}
        uses: actions/upload-artifact@v4
        with:
          name: coverage-data
          path: ${{ github.workspace }}/build

  unit-tests-windows:
    name: "Unit tests, PHP ${{ matrix.php-versions }}, ${{ matrix.operating-system }}"
    runs-on: ${{ matrix.operating-system }}
    needs: [phplinter, linter]

    strategy:
      fail-fast: true
      matrix:
        operating-system: [windows-latest]
        php-versions: ['8.1', '8.2', '8.3', '8.4']

    steps:
      - name: Setup PHP, with composer and extensions
        # https://github.com/shivammathur/setup-php
        uses: shivammathur/setup-php@v2
        with:
          php-version: ${{ matrix.php-versions }}
          extensions: ctype, date, dom, fileinfo, filter, hash, intl, mbstring, openssl, pcre, posix, spl, xml
          tools: composer
          ini-values: error_reporting=E_ALL
          coverage: none

      - name: Setup problem matchers for PHP
        run: echo "::add-matcher::${{ runner.tool_cache }}/php.json"

<<<<<<< HEAD
      - name: Setup problem matchers for PHPUnit
        run: echo "::add-matcher::${{ runner.tool_cache }}/phpunit.json"

      - name: Set git to use LF
        run: |
          git config --global core.autocrlf false
          git config --global core.eol lf

      - uses: actions/checkout@v4
=======
      - uses: actions/checkout@v5
>>>>>>> 3062fd49

      - name: Get composer cache directory
        run: echo COMPOSER_CACHE="$(composer config cache-files-dir)" >> "$env:GITHUB_ENV"

      - name: Cache composer dependencies
        uses: actions/cache@v4
        with:
          path: $COMPOSER_CACHE
          key: ${{ runner.os }}-composer-${{ hashFiles('**/composer.lock') }}
          restore-keys: ${{ runner.os }}-composer-

      - name: Install Composer dependencies
        run: composer install --no-progress --prefer-dist --optimize-autoloader --ignore-platform-req=ext-posix

      - name: Run unit tests
        run: vendor/bin/phpunit --no-coverage

  quality:
    name: Quality control
    runs-on: [ubuntu-latest]
    needs: [unit-tests-linux]

    steps:
      - name: Setup PHP, with composer and extensions
        id: setup-php
        # https://github.com/shivammathur/setup-php
        uses: shivammathur/setup-php@v2
        with:
          # Should be the higest supported version, so we can use the newest tools
          php-version: '8.4'
          tools: composer, composer-require-checker, composer-unused, phpcs, phpstan
          extensions: ctype, date, dom, fileinfo, filter, hash, intl, mbstring, openssl, pcre, posix, spl, xml

      - name: Setup problem matchers for PHP
        run: echo "::add-matcher::${{ runner.tool_cache }}/php.json"

<<<<<<< HEAD
      - uses: actions/checkout@v4
=======
      - name: Setup problem matchers for PHPUnit
        run: echo "::add-matcher::${{ runner.tool_cache }}/phpunit.json"

      - name: Set git to use LF
        run: |
          git config --global core.autocrlf false
          git config --global core.eol lf

      - uses: actions/checkout@v5
>>>>>>> 3062fd49

      - name: Get composer cache directory
        run: echo COMPOSER_CACHE="$(composer config cache-files-dir)" >> "$GITHUB_ENV"

      - name: Cache composer dependencies
        uses: actions/cache@v4
        with:
          path: $COMPOSER_CACHE
          key: ${{ runner.os }}-composer-${{ hashFiles('**/composer.lock') }}
          restore-keys: ${{ runner.os }}-composer-

      - name: Validate composer.json and composer.lock
        run: composer validate

      - name: Install Composer dependencies
        run: composer install --no-progress --prefer-dist --optimize-autoloader

      - name: Check code for hard dependencies missing in composer.json
        run: composer-require-checker check --config-file=tools/composer-require-checker.json composer.json

      - name: Check code for unused dependencies in composer.json
        run: composer-unused

      - name: PHP Code Sniffer
        run: phpcs

      - name: PHPStan
        run: |
          vendor/bin/phpstan analyze -c phpstan.neon

      - name: PHPStan (testsuite)
        run: |
          vendor/bin/phpstan analyze -c phpstan-dev.neon

  security:
    name: Security checks
    runs-on: [ubuntu-latest]
    needs: [unit-tests-linux]

    steps:
      - name: Setup PHP, with composer and extensions
        # https://github.com/shivammathur/setup-php
        uses: shivammathur/setup-php@v2
        with:
          # Should be the lowest supported version
          php-version: '8.1'
          extensions: ctype, date, dom, fileinfo, filter, hash, intl, mbstring, openssl, pcre, posix, spl, xml
          tools: composer
          coverage: none

      - name: Setup problem matchers for PHP
        run: echo "::add-matcher::${{ runner.tool_cache }}/php.json"

<<<<<<< HEAD
      - uses: actions/checkout@v4
=======
      - name: Setup problem matchers for PHPUnit
        run: echo "::add-matcher::${{ runner.tool_cache }}/phpunit.json"

      - name: Set git to use LF
        run: |
          git config --global core.autocrlf false
          git config --global core.eol lf

      - uses: actions/checkout@v5
>>>>>>> 3062fd49

      - name: Get composer cache directory
        run: echo COMPOSER_CACHE="$(composer config cache-files-dir)" >> "$GITHUB_ENV"

      - name: Cache composer dependencies
        uses: actions/cache@v4
        with:
          path: $COMPOSER_CACHE
          key: ${{ runner.os }}-composer-${{ hashFiles('**/composer.lock') }}
          restore-keys: ${{ runner.os }}-composer-

      - name: Install Composer dependencies
        run: composer install --no-progress --prefer-dist --optimize-autoloader

      - name: Security check for locked dependencies
        run: composer audit

      - name: Update Composer dependencies
        run: composer update --no-progress --prefer-dist --optimize-autoloader

      - name: Security check for updated dependencies
        run: composer audit

  coverage:
    name: Code coverage
    runs-on: [ubuntu-latest]
    needs: [unit-tests-linux]

    steps:
      - uses: actions/checkout@v5

      - uses: actions/download-artifact@v5
        with:
          name: coverage-data
          path: ${{ github.workspace }}/build

      - name: Codecov
        uses: codecov/codecov-action@v5
        with:
          token: ${{ secrets.CODECOV_TOKEN }}
          fail_ci_if_error: true
          verbose: true

  cleanup:
    name: Cleanup artifacts
    needs: [unit-tests-linux, coverage]
    runs-on: [ubuntu-latest]
    if: |
      always() &&
      needs.coverage.result == 'success' ||
      (needs.unit-tests-linux.result == 'success' && needs.coverage.result == 'skipped')

    steps:
      - uses: geekyeggo/delete-artifact@v5
        with:
          name: coverage-data<|MERGE_RESOLUTION|>--- conflicted
+++ resolved
@@ -30,35 +30,12 @@
     strategy:
       fail-fast: false
 
-<<<<<<< HEAD
     uses: simplesamlphp/simplesamlphp-test-framework/.github/workflows/reusable_linter.yml@v1.9.2
     with:
       enable_eslinter: false
       enable_jsonlinter: true
       enable_stylelinter: true
       enable_yamllinter: true
-=======
-    steps:
-      - uses: actions/checkout@v5
-        with:
-          fetch-depth: 0
-
-      - name: Lint Code Base
-        uses: super-linter/super-linter/slim@v8
-        env:
-          SAVE_SUPER_LINTER_OUTPUT: false
-          GITHUB_TOKEN: ${{ secrets.GITHUB_TOKEN }}
-          LINTER_RULES_PATH: 'tools/linters'
-          LOG_LEVEL: NOTICE
-          VALIDATE_ALL_CODEBASE: true
-          VALIDATE_CSS: true
-          VALIDATE_JAVASCRIPT_ES: true
-          VALIDATE_JSON: true
-          VALIDATE_PHP_BUILTIN: true
-          VALIDATE_YAML: true
-          VALIDATE_XML: true
-          VALIDATE_GITHUB_ACTIONS: true
->>>>>>> 3062fd49
 
   unit-tests-linux:
     name: "Unit tests, PHP ${{ matrix.php-versions }}, ${{ matrix.operating-system }}"
@@ -85,19 +62,15 @@
       - name: Setup problem matchers for PHP
         run: echo "::add-matcher::${{ runner.tool_cache }}/php.json"
 
-<<<<<<< HEAD
-      - name: Setup problem matchers for PHPUnit
-        run: echo "::add-matcher::${{ runner.tool_cache }}/phpunit.json"
-
-      - name: Set git to use LF
-        run: |
-          git config --global core.autocrlf false
-          git config --global core.eol lf
-
-      - uses: actions/checkout@v4
-=======
-      - uses: actions/checkout@v5
->>>>>>> 3062fd49
+      - name: Setup problem matchers for PHPUnit
+        run: echo "::add-matcher::${{ runner.tool_cache }}/phpunit.json"
+
+      - name: Set git to use LF
+        run: |
+          git config --global core.autocrlf false
+          git config --global core.eol lf
+
+      - uses: actions/checkout@v5
 
       - name: Get composer cache directory
         run: echo COMPOSER_CACHE="$(composer config cache-files-dir)" >> "$GITHUB_ENV"
@@ -152,19 +125,15 @@
       - name: Setup problem matchers for PHP
         run: echo "::add-matcher::${{ runner.tool_cache }}/php.json"
 
-<<<<<<< HEAD
-      - name: Setup problem matchers for PHPUnit
-        run: echo "::add-matcher::${{ runner.tool_cache }}/phpunit.json"
-
-      - name: Set git to use LF
-        run: |
-          git config --global core.autocrlf false
-          git config --global core.eol lf
-
-      - uses: actions/checkout@v4
-=======
-      - uses: actions/checkout@v5
->>>>>>> 3062fd49
+      - name: Setup problem matchers for PHPUnit
+        run: echo "::add-matcher::${{ runner.tool_cache }}/phpunit.json"
+
+      - name: Set git to use LF
+        run: |
+          git config --global core.autocrlf false
+          git config --global core.eol lf
+
+      - uses: actions/checkout@v5
 
       - name: Get composer cache directory
         run: echo COMPOSER_CACHE="$(composer config cache-files-dir)" >> "$env:GITHUB_ENV"
@@ -201,19 +170,15 @@
       - name: Setup problem matchers for PHP
         run: echo "::add-matcher::${{ runner.tool_cache }}/php.json"
 
-<<<<<<< HEAD
-      - uses: actions/checkout@v4
-=======
-      - name: Setup problem matchers for PHPUnit
-        run: echo "::add-matcher::${{ runner.tool_cache }}/phpunit.json"
-
-      - name: Set git to use LF
-        run: |
-          git config --global core.autocrlf false
-          git config --global core.eol lf
-
-      - uses: actions/checkout@v5
->>>>>>> 3062fd49
+      - name: Setup problem matchers for PHPUnit
+        run: echo "::add-matcher::${{ runner.tool_cache }}/phpunit.json"
+
+      - name: Set git to use LF
+        run: |
+          git config --global core.autocrlf false
+          git config --global core.eol lf
+
+      - uses: actions/checkout@v5
 
       - name: Get composer cache directory
         run: echo COMPOSER_CACHE="$(composer config cache-files-dir)" >> "$GITHUB_ENV"
@@ -267,19 +232,15 @@
       - name: Setup problem matchers for PHP
         run: echo "::add-matcher::${{ runner.tool_cache }}/php.json"
 
-<<<<<<< HEAD
-      - uses: actions/checkout@v4
-=======
-      - name: Setup problem matchers for PHPUnit
-        run: echo "::add-matcher::${{ runner.tool_cache }}/phpunit.json"
-
-      - name: Set git to use LF
-        run: |
-          git config --global core.autocrlf false
-          git config --global core.eol lf
-
-      - uses: actions/checkout@v5
->>>>>>> 3062fd49
+      - name: Setup problem matchers for PHPUnit
+        run: echo "::add-matcher::${{ runner.tool_cache }}/phpunit.json"
+
+      - name: Set git to use LF
+        run: |
+          git config --global core.autocrlf false
+          git config --global core.eol lf
+
+      - uses: actions/checkout@v5
 
       - name: Get composer cache directory
         run: echo COMPOSER_CACHE="$(composer config cache-files-dir)" >> "$GITHUB_ENV"
